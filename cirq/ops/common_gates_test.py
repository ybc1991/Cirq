--- conflicted
+++ resolved
@@ -20,18 +20,6 @@
 
 H = np.array([[1, 1], [1, -1]]) * np.sqrt(0.5)
 HH = cirq.kron(H, H)
-<<<<<<< HEAD
-QFT2 = np.array([[1, 1, 1, 1], [1, 1j, -1, -1j], [1, -1, 1, -1],
-                 [1, -1j, -1, 1j]]) * 0.5
-
-
-@pytest.mark.parametrize('eigen_gate_type', [
-    cirq.CZPowGate,
-    cirq.XPowGate,
-    cirq.YPowGate,
-    cirq.ZPowGate,
-])
-=======
 QFT2 = np.array([[1, 1, 1, 1], [1, 1j, -1, -1j], [1, -1, 1, -1], [1, -1j, -1, 1j]]) * 0.5
 
 
@@ -44,7 +32,6 @@
         cirq.ZPowGate,
     ],
 )
->>>>>>> b31d2d81
 def test_phase_insensitive_eigen_gates_consistent_protocols(eigen_gate_type):
     cirq.testing.assert_eigengate_implements_consistent_protocols(eigen_gate_type)
 
@@ -104,13 +91,8 @@
 
 def test_cz_unitary():
     assert np.allclose(
-<<<<<<< HEAD
-        cirq.unitary(cirq.CZ),
-        np.array([[1, 0, 0, 0], [0, 1, 0, 0], [0, 0, 1, 0], [0, 0, 0, -1]]))
-=======
         cirq.unitary(cirq.CZ), np.array([[1, 0, 0, 0], [0, 1, 0, 0], [0, 0, 1, 0], [0, 0, 0, -1]])
     )
->>>>>>> b31d2d81
 
     assert np.allclose(
         cirq.unitary(cirq.CZ ** 0.5),
@@ -253,15 +235,6 @@
     eq.add_equality_group(cirq.XPowGate(), cirq.XPowGate(exponent=1), cirq.X)
     eq.add_equality_group(cirq.YPowGate(), cirq.YPowGate(exponent=1), cirq.Y)
     eq.add_equality_group(cirq.ZPowGate(), cirq.ZPowGate(exponent=1), cirq.Z)
-<<<<<<< HEAD
-    eq.add_equality_group(cirq.ZPowGate(exponent=1, global_shift=-0.5),
-                          cirq.ZPowGate(exponent=5, global_shift=-0.5))
-    eq.add_equality_group(cirq.ZPowGate(exponent=3, global_shift=-0.5))
-    eq.add_equality_group(cirq.ZPowGate(exponent=1, global_shift=-0.1))
-    eq.add_equality_group(cirq.ZPowGate(exponent=5, global_shift=-0.1))
-    eq.add_equality_group(cirq.CNotPowGate(), cirq.CXPowGate(),
-                          cirq.CNotPowGate(exponent=1), cirq.CNOT)
-=======
     eq.add_equality_group(
         cirq.ZPowGate(exponent=1, global_shift=-0.5), cirq.ZPowGate(exponent=5, global_shift=-0.5)
     )
@@ -271,21 +244,14 @@
     eq.add_equality_group(
         cirq.CNotPowGate(), cirq.CXPowGate(), cirq.CNotPowGate(exponent=1), cirq.CNOT
     )
->>>>>>> b31d2d81
     eq.add_equality_group(cirq.CZPowGate(), cirq.CZPowGate(exponent=1), cirq.CZ)
 
 
 def test_z_unitary():
     assert np.allclose(cirq.unitary(cirq.Z), np.array([[1, 0], [0, -1]]))
-<<<<<<< HEAD
-    assert np.allclose(cirq.unitary(cirq.Z**0.5), np.array([[1, 0], [0, 1j]]))
-    assert np.allclose(cirq.unitary(cirq.Z**0), np.array([[1, 0], [0, 1]]))
-    assert np.allclose(cirq.unitary(cirq.Z**-0.5), np.array([[1, 0], [0, -1j]]))
-=======
     assert np.allclose(cirq.unitary(cirq.Z ** 0.5), np.array([[1, 0], [0, 1j]]))
     assert np.allclose(cirq.unitary(cirq.Z ** 0), np.array([[1, 0], [0, 1]]))
     assert np.allclose(cirq.unitary(cirq.Z ** -0.5), np.array([[1, 0], [0, -1j]]))
->>>>>>> b31d2d81
 
 
 def test_y_unitary():
@@ -329,11 +295,7 @@
 
 def test_h_str():
     assert str(cirq.H) == 'H'
-<<<<<<< HEAD
-    assert str(cirq.H**0.5) == 'H**0.5'
-=======
-    assert str(cirq.H ** 0.5) == 'H^0.5'
->>>>>>> b31d2d81
+    assert str(cirq.H ** 0.5) == 'H**0.5'
 
 
 def test_x_act_on_tableau():
@@ -671,16 +633,10 @@
 
 def test_runtime_types_of_rot_gates():
     for gate_type in [
-<<<<<<< HEAD
-            lambda p: cirq.CZPowGate(exponent=p), lambda p: cirq.XPowGate(
-                exponent=p), lambda p: cirq.YPowGate(exponent=p), lambda p: cirq
-            .ZPowGate(exponent=p)
-=======
         lambda p: cirq.CZPowGate(exponent=p),
         lambda p: cirq.XPowGate(exponent=p),
         lambda p: cirq.YPowGate(exponent=p),
         lambda p: cirq.ZPowGate(exponent=p),
->>>>>>> b31d2d81
     ]:
         p = gate_type(sympy.Symbol('a'))
         assert cirq.unitary(p, None) is None
@@ -777,15 +733,8 @@
     b = cirq.NamedQubit('b')
 
     eq_tester = cirq.testing.EqualsTester()
-<<<<<<< HEAD
-    eq_tester.add_equality_group(cirq.CNOT(a, b), cirq.CNOT(control=a,
-                                                            target=b))
-    eq_tester.add_equality_group(cirq.CNOT(b, a), cirq.CNOT(control=b,
-                                                            target=a))
-=======
     eq_tester.add_equality_group(cirq.CNOT(a, b), cirq.CNOT(control=a, target=b))
     eq_tester.add_equality_group(cirq.CNOT(b, a), cirq.CNOT(control=b, target=a))
->>>>>>> b31d2d81
 
 
 def test_cnot_keyword_not_equal():
